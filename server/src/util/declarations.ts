/*
 * This file is part of OpenModelica.
 *
 * Copyright (c) 1998-2024, Open Source Modelica Consortium (OSMC),
 * c/o Linköpings universitet, Department of Computer and Information Science,
 * SE-58183 Linköping, Sweden.
 *
 * All rights reserved.
 *
 * THIS PROGRAM IS PROVIDED UNDER THE TERMS OF AGPL VERSION 3 LICENSE OR
 * THIS OSMC PUBLIC LICENSE (OSMC-PL) VERSION 1.8.
 * ANY USE, REPRODUCTION OR DISTRIBUTION OF THIS PROGRAM CONSTITUTES
 * RECIPIENT'S ACCEPTANCE OF THE OSMC PUBLIC LICENSE OR THE GNU AGPL
 * VERSION 3, ACCORDING TO RECIPIENTS CHOICE.
 *
 * The OpenModelica software and the OSMC (Open Source Modelica Consortium)
 * Public License (OSMC-PL) are obtained from OSMC, either from the above
 * address, from the URLs:
 * http://www.openmodelica.org or
 * https://github.com/OpenModelica/ or
 * http://www.ida.liu.se/projects/OpenModelica,
 * and in the OpenModelica distribution.
 *
 * GNU AGPL version 3 is obtained from:
 * https://www.gnu.org/licenses/licenses.html#GPL
 *
 * This program is distributed WITHOUT ANY WARRANTY; without
 * even the implied warranty of MERCHANTABILITY or FITNESS
 * FOR A PARTICULAR PURPOSE, EXCEPT AS EXPRESSLY SET FORTH
 * IN THE BY RECIPIENT SELECTED SUBSIDIARY LICENSE CONDITIONS OF OSMC-PL.
 *
 * See the full OSMC Public License conditions for more details.
 *
 */

/* --------------------------------------------------------------------------------------------
 * Taken from bash-language-server and adapted to Modelica language server
 * https://github.com/bash-lsp/bash-language-server/blob/main/server/src/util/declarations.ts
 * ------------------------------------------------------------------------------------------ */

import * as LSP from 'vscode-languageserver/node';
import * as Parser from 'web-tree-sitter';

import * as TreeSitterUtil from './tree-sitter';
import { logger } from './logger';

const isEmpty = (data: string): boolean => typeof data === 'string' && data.trim().length == 0;

export type GlobalDeclarations = { [word: string]: LSP.SymbolInformation };
export type Declarations = { [word: string]: LSP.SymbolInformation[] };

const GLOBAL_DECLARATION_LEAF_NODE_TYPES = new Set(['if_statement', 'function_definition']);

export function getLocalDeclarations({
  node,
  rootNode,
  uri,
}: {
  node: Parser.SyntaxNode | null
  rootNode: Parser.SyntaxNode
  uri: string
}): Declarations {
  const declarations: Declarations = {};

  // Bottom up traversal to capture all local and scoped declarations
  const walk = (node: Parser.SyntaxNode | null) => {
    if (node) {
      for (const childNode of node.children) {
        let symbol: LSP.SymbolInformation | null = null;

        // local variables
        if (childNode.type === 'component_reference') {
          const identifierNode = childNode.children.filter(
            (child) => child.type === 'IDENT',
          )[0];
          if (identifierNode) {
            symbol = nodeToSymbolInformation({node:identifierNode, uri});
          }
        } else {
          symbol = getDeclarationSymbolFromNode({ node: childNode, uri});
        }

        if (symbol) {
          if (!declarations[symbol.name]) {
            declarations[symbol.name] = [];
          }
          declarations[symbol.name].push(symbol);
        }
      }

      walk(node.parent);
    }
  };
  walk(node);

  return declarations;
}

/**
 * Returns all declarations (functions or variables) from a given tree.
 *
 * @param tree  Tree-sitter tree.
 * @param uri   The document's uri.
 * @returns     Symbol information for all declarations.
 */
export function getAllDeclarationsInTree(tree: Parser.Tree, uri: string): LSP.SymbolInformation[] {
  const symbols: LSP.SymbolInformation[] = [];

  TreeSitterUtil.forEach(tree.rootNode, (node) => {
    const symbol = getDeclarationSymbolFromNode({node, uri});
    if (symbol) {
      symbols.push(symbol);
    }
  });

  return symbols;
}

/**
 * Converts node to symbol information.
 *
 * @param tree  Tree-sitter tree.
 * @param uri   The document's uri.
 * @returns     Symbol information from node.
 */
<<<<<<< HEAD
export function nodeToSymbolInformation({node, uri}: {node: Parser.SyntaxNode, uri: string}): LSP.SymbolInformation | null {
=======
export function nodeToSymbolInformation(
  node: Parser.SyntaxNode,
  uri: string,
): LSP.SymbolInformation | null {
>>>>>>> 8e4a9bf5
  const named = node.firstNamedChild;

  if (named === null) {
    return null;
  }

  const name = TreeSitterUtil.getIdentifier(node);
  if (name === undefined || isEmpty(name)) {
    return null;
  }

  const kind = getKind(node);

  const containerName =
    TreeSitterUtil.findParent(node, (p) => p.type === 'function_definition')?.firstNamedChild
      ?.text || '';

  return LSP.SymbolInformation.create(
    name,
    kind || LSP.SymbolKind.Variable,
    TreeSitterUtil.range(node),
    uri,
    containerName,
  );
}

/**
 * Get declaration from node and convert to symbol information.
 *
 * @param node  Root node of tree.
 * @param uri   The associated URI for this document.
 * @returns     LSP symbol information for definition.
 */
<<<<<<< HEAD
function getDeclarationSymbolFromNode({node, uri}: {node: Parser.SyntaxNode, uri: string}): LSP.SymbolInformation | null {
  // hier dann andere nodes hinzufügen z.B. short_class_specifier
=======
function getDeclarationSymbolFromNode(
  node: Parser.SyntaxNode,
  uri: string,
): LSP.SymbolInformation | null {
>>>>>>> 8e4a9bf5
  if (TreeSitterUtil.isDefinition(node)) {
    return nodeToSymbolInformation({node, uri});
  }

  return null;
}

/**
 * Returns symbol kind from class definition node.
 *
 * @param node Node containing class_definition
 * @returns Symbol kind or `undefined`.
 */
function getKind(node: Parser.SyntaxNode): LSP.SymbolKind | undefined {
  const classPrefixes = TreeSitterUtil.getClassPrefixes(node)?.split(/\s+/);
  if (classPrefixes === undefined) {
    return undefined;
  }

  switch (classPrefixes[classPrefixes.length - 1]) {
    case 'block':
    case 'class':
    case 'connector':
    case 'model':
      return LSP.SymbolKind.Class;
    case 'function':
    case 'operator':
      return LSP.SymbolKind.Function;
    case 'package':
    case 'record':
      return LSP.SymbolKind.Package;
    case 'type':
      return LSP.SymbolKind.TypeParameter;
    default:
      return undefined;
  }
}<|MERGE_RESOLUTION|>--- conflicted
+++ resolved
@@ -74,10 +74,10 @@
             (child) => child.type === 'IDENT',
           )[0];
           if (identifierNode) {
-            symbol = nodeToSymbolInformation({node:identifierNode, uri});
+            symbol = nodeToSymbolInformation(identifierNode, uri);
           }
         } else {
-          symbol = getDeclarationSymbolFromNode({ node: childNode, uri});
+          symbol = getDeclarationSymbolFromNode(childNode, uri);
         }
 
         if (symbol) {
@@ -107,7 +107,7 @@
   const symbols: LSP.SymbolInformation[] = [];
 
   TreeSitterUtil.forEach(tree.rootNode, (node) => {
-    const symbol = getDeclarationSymbolFromNode({node, uri});
+    const symbol = getDeclarationSymbolFromNode(node, uri);
     if (symbol) {
       symbols.push(symbol);
     }
@@ -123,14 +123,10 @@
  * @param uri   The document's uri.
  * @returns     Symbol information from node.
  */
-<<<<<<< HEAD
-export function nodeToSymbolInformation({node, uri}: {node: Parser.SyntaxNode, uri: string}): LSP.SymbolInformation | null {
-=======
 export function nodeToSymbolInformation(
   node: Parser.SyntaxNode,
   uri: string,
 ): LSP.SymbolInformation | null {
->>>>>>> 8e4a9bf5
   const named = node.firstNamedChild;
 
   if (named === null) {
@@ -164,17 +160,12 @@
  * @param uri   The associated URI for this document.
  * @returns     LSP symbol information for definition.
  */
-<<<<<<< HEAD
-function getDeclarationSymbolFromNode({node, uri}: {node: Parser.SyntaxNode, uri: string}): LSP.SymbolInformation | null {
-  // hier dann andere nodes hinzufügen z.B. short_class_specifier
-=======
 function getDeclarationSymbolFromNode(
   node: Parser.SyntaxNode,
   uri: string,
 ): LSP.SymbolInformation | null {
->>>>>>> 8e4a9bf5
   if (TreeSitterUtil.isDefinition(node)) {
-    return nodeToSymbolInformation({node, uri});
+    return nodeToSymbolInformation(node, uri);
   }
 
   return null;
